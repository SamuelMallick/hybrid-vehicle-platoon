from typing import Literal

import numpy as np

from misc.leader_trajectory import (
    ConstantVelocityLeaderTrajectory,
    StopAndGoLeaderTrajectory,
)
from misc.spacing_policy import ConstantSpacingPolicy, ConstantTimePolicy

np.random.seed(2)


class Params:
    Q_x = np.diag([1, 0.1])  # penalty of state tracking error
    Q_u = 1 * np.eye(1)  # penalty on control effort
    q_du = 0
    Q_du = q_du * np.eye(1)  # penalty on variation in control effort
    w = 1e4  # penalty on slack variables
    ts = 1
    a_acc = 2.5  # acceleration limit
    a_dec = -2  # deceleration limit
    d_safe = 25


class Sim:
    real_vehicle_as_reference = False
    vehicle_model_type: Literal["nonlinear", "pwa_friction", "pwa_gear"] = "pwa_gear"
    start_from_platoon: bool = False
    quadratic_cost: bool = True
    n = 2
    N = 3
    ep_len = 100
    spacing_policy = ConstantSpacingPolicy(50)
    leader_trajectory = ConstantVelocityLeaderTrajectory(
        p=3000, v=20, trajectory_len=ep_len + 50, ts=Params.ts
    )
    masses = None
    id = f"default_n_{n}_N_{N}_disc_steps_1"


class Sim_n_task_1(Sim):
    def __init__(self, n: int) -> None:
        super().__init__()
        self.n = n
        self.id = f"task_1_n_{n}_N_{self.N}"
        self.spacing_policy = ConstantSpacingPolicy(50)
        self.leader_trajectory = ConstantVelocityLeaderTrajectory(
            p=3100, v=20, trajectory_len=self.ep_len + 50, ts=Params.ts
        )


class Sim_n_task_2(Sim):
    def __init__(self, n: int, seed: int, leader_index: int | None = None, N: int = 6) -> None:
        super().__init__()
        self.n = n
<<<<<<< HEAD
=======
        self.N = N
>>>>>>> c6c7b037
        if Params.q_du == 0:
            self.id = f"task_2_n_{n}_N_{self.N}"
        else:
            self.id = f"task_2_n_{n}_N_{self.N}_q_{Params.q_du}"
<<<<<<< HEAD
=======
        if leader_index is not None:
            self.id += f"_lead_{leader_index}"
>>>>>>> c6c7b037
        self.spacing_policy = ConstantTimePolicy(10, 3)
        self.leader_trajectory = StopAndGoLeaderTrajectory(
            p=3000,
            vh=20,
            vl=10,
            vf=30,
            v_change_steps=[30, 50],
            trajectory_len=self.ep_len + 50,
            ts=Params.ts,
        )
        np.random.seed(seed)
        self.masses = np.random.uniform(700, 1000, n).tolist()<|MERGE_RESOLUTION|>--- conflicted
+++ resolved
@@ -54,19 +54,13 @@
     def __init__(self, n: int, seed: int, leader_index: int | None = None, N: int = 6) -> None:
         super().__init__()
         self.n = n
-<<<<<<< HEAD
-=======
         self.N = N
->>>>>>> c6c7b037
         if Params.q_du == 0:
             self.id = f"task_2_n_{n}_N_{self.N}"
         else:
             self.id = f"task_2_n_{n}_N_{self.N}_q_{Params.q_du}"
-<<<<<<< HEAD
-=======
         if leader_index is not None:
             self.id += f"_lead_{leader_index}"
->>>>>>> c6c7b037
         self.spacing_policy = ConstantTimePolicy(10, 3)
         self.leader_trajectory = StopAndGoLeaderTrajectory(
             p=3000,
